--- conflicted
+++ resolved
@@ -27,65 +27,6 @@
 
     private static final int kOverUsingTimeThreshold = 100;
 
-<<<<<<< HEAD
-    /**
-     * Creates and returns a deep copy of a <tt>double</tt> two-dimensional
-     * matrix.
-     *
-     * @param matrix the <tt>double</tt> two-dimensional matrix to create and
-     * return a deep copy of
-     * @return a deep copy of <tt>matrix</tt>
-     */
-    private static double[][] clone(double[][] matrix)
-    {
-        int length = matrix.length;
-        double[][] clone;
-
-        clone = new double[length][];
-        for (int i = 0; i < length; i++)
-            clone[i] = matrix[i].clone();
-        return clone;
-    }
-
-    /**
-     * Returns <tt>true</tt> if <tt>timestamp</tt> represent a time which is
-     * later than <tt>prevTimestamp</tt>.
-     *
-     * @param timestamp
-     * @param prevTimestamp
-     * @return
-     */
-    private static boolean isInOrderTimestamp(
-            long timestamp,
-            long prevTimestamp)
-    {
-        long timestampDiff = timestamp - prevTimestamp;
-
-        // Assume that a diff this big must be due to reordering. Don't update
-        // with reordered samples.
-        return (timestampDiff < 0x80000000L && timestampDiff >= 0L);
-    }
-
-    private double avgNoise;
-
-    private final FrameSample currentFrame = new FrameSample();
-
-    private final double[][] E;
-
-    /**
-     * Reduces the effects of allocations and garbage collection of the method
-     * <tt>updateKalman</tt>.
-     */
-    private final double[] Eh = new double[2];
-
-    /**
-     * Reduces the effects of allocations and garbage collection of the method
-     * <tt>updateKalman</tt>.
-     */
-    private final double[] h = new double[2];
-
-=======
->>>>>>> c8238e55
     private BandwidthUsage hypothesis = BandwidthUsage.kBwNormal;
 
     private final boolean inExperiment = false; // AdaptiveThresholdExperimentIsEnabled()
